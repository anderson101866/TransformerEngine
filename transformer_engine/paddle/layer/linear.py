# Copyright (c) 2022-2024, NVIDIA CORPORATION & AFFILIATES. All rights reserved.
#
# See LICENSE for license information.
"""Linear API"""

import warnings
from typing import Union, Tuple, Dict, Any, Optional

import paddle
import paddle.nn.functional as F
from paddle.nn.initializer import Constant

from .base import (
    TransformerEngineBaseLayer,
    get_workspace,
    _2X_ACC_FPROP,
    _2X_ACC_DGRAD,
    _2X_ACC_WGRAD,
    UbGEMM,
    get_ub,
)

from ..constants import FP8FwdTensors, FP8BwdTensors, GemmParallelModes, dist_group_type
from ..cpp_extensions import gemm, fp8_gemm, cast_to_fp8, cast_transpose, transpose
from ..distributed import (
    allgather,
    allreduce,
    get_tp_group_and_world_size,
    identity,
    reduce_scatter,
    track_rng_state,
    set_tensor_dist_attr,
    set_weight_tensor_dist_attr,
    mark_as_sequence_parallel_parameter,
    get_distributed_world_size,
)
from ..fp8 import get_fp8_te_dtype, get_global_fp8_state
from ..utils import (
    assert_dim_for_fp8_forward_exec,
    cast_if_needed,
    cast_if_needed_inplace,
    divide,
    get_bias_dtype,
    save_for_backward_allow_none,
    saved_tensor_allow_none,
    clear_tensor_data,
)
from transformer_engine import transformer_engine_paddle as tex

__all__ = ["Linear"]


def _linear_fwd_fp8(
    inputmat: paddle.Tensor,
    inputmat_fp8_index: FP8FwdTensors,
    weight: paddle.Tensor,
    weight_fp8: Optional[paddle.Tensor],
    weight_t_fp8: Optional[paddle.Tensor],
    weight_fp8_index: FP8FwdTensors,
    bias: paddle.Tensor,
    use_bias: bool,
    fp8_meta: Dict[str, Any],
    activation_dtype: paddle.dtype,
    parallel_mode: Union[str, None],
    tensor_parallel: bool,
    sequence_parallel: bool,
    tp_group: Union[dist_group_type, None],
    is_grad_enabled: bool,
    is_first_microbatch: bool = None,
    ub_overlap_rs: bool = False,
    ub_overlap_ag: bool = False,
    ub_name: Optional[UbGEMM] = None,
):
    """FP8 path of Linear Fwd"""
    fp8_dtype_forward = get_fp8_te_dtype(fp8_meta["recipe"], fprop_tensor=True)
    bias_dtype = get_bias_dtype(activation_dtype)
    bias = cast_if_needed(bias, bias_dtype)

    assert not ub_overlap_rs and not ub_overlap_ag and not ub_name #TODO: apply userbuffer (tp-comm-overlap) for fp8
    if parallel_mode == "column" and sequence_parallel:
        inputmat_total, _ = allgather(inputmat, tp_group)
    else:
        inputmat_total = inputmat

    if not get_global_fp8_state().is_cudagraph_enabled():
        # if cuda graph is not enabled, we cast the weight here
        update_fp8_weights = is_first_microbatch is None or is_first_microbatch
        if is_grad_enabled:
            if update_fp8_weights:
                weight_fp8, weight_t_fp8 = cast_transpose(
                    weight,
                    fp8_meta["scaling_fwd"],
                    weight_fp8_index,
                    fp8_dtype_forward,
                    cast_out=weight_fp8,
                    transpose_out=weight_t_fp8,
                )
        else:
            weight_t_fp8 = None
            if update_fp8_weights:
                weight_fp8 = cast_to_fp8(
                    weight,
                    fp8_meta["scaling_fwd"],
                    weight_fp8_index,
                    fp8_dtype_forward,
                    out=weight_fp8,
                )

    out, _ = fp8_gemm(
        weight_fp8,
        fp8_meta["scaling_fwd"].scale_inv,
        weight_fp8_index,
        fp8_dtype_forward,
        inputmat_total,
        fp8_meta["scaling_fwd"].scale_inv,
        inputmat_fp8_index,
        fp8_dtype_forward,
        activation_dtype,
        get_workspace(),
        bias=bias,
        use_bias=use_bias,
        use_split_accumulator=_2X_ACC_FPROP,
    )

    if parallel_mode == "row" and sequence_parallel:
        out, _ = reduce_scatter(out, tp_group)
    elif parallel_mode == "row" and tensor_parallel:
        out, _ = allreduce(out, tp_group)

    return out, weight_t_fp8


def _linear_fwd_non_fp8(
    inputmat: paddle.Tensor,
    inputmat_fp8_index: FP8FwdTensors,
    weight: paddle.Tensor,
    weight_fp8_index: FP8FwdTensors,
    bias: paddle.Tensor,
    use_bias: bool,
    fp8_calibration: bool,
    fp8_meta: Dict[str, Any],
    activation_dtype: paddle.dtype,
    parallel_mode: Union[str, None],
    tensor_parallel: bool,
    sequence_parallel: bool,
    tp_group: Union[dist_group_type, None],
    activation: str = "",
    ub_overlap_rs: bool = False,
    ub_overlap_ag: bool = False,
    ub_name: Optional[UbGEMM] = None,
):
    """Non-FP8 path of Linear Fwd"""
    
    tp_world_size = get_distributed_world_size(tp_group)
    if tp_world_size == 1:
        ub_overlap_ag = ub_overlap_rs = False 

    # Column Parallel Linear
    if parallel_mode == "column" and sequence_parallel:
        inputmat_total, _ = allgather(inputmat, tp_group)
    else:
        inputmat_total = inputmat

    # Layer parameters are initialized as float32 dtype by default.
    # Cast the parameters to activation_dtype if the current dtype
    # does not match activation_dtype. The casting is inplace, so it
    # only needs to performed once throughout the traing process.
    weight = cast_if_needed_inplace(weight, activation_dtype)
    bias = cast_if_needed_inplace(bias, activation_dtype)

    if fp8_calibration:
        # amax of input
        fp8_meta["scaling_fwd"].amax_history[0, inputmat_fp8_index.value] = paddle.max(
            paddle.abs(inputmat_total)
        ).item()
        # amax of weight
        fp8_meta["scaling_fwd"].amax_history[0, weight_fp8_index.value] = paddle.max(
            paddle.abs(weight)
        ).item()
        fp8_meta["update_amax_and_scale_fwd"] = True
    
    # Row Parallel Linear
    if ub_overlap_rs:        
        assert sequence_parallel, "Enable user_buffer means the gemm and all-gather/reduce-scatter are calculated simultaneously; which means to user must enable `sequence_parallel`"
        ub_algo = tex.NVTE_Comm_Overlap_Algo.SPLIT_PIPELINED_RS_P2P
        
        assert ub_name.with_reduce_scatter(), f"ub_overlap_rs=True imply to do reduce-scattered(RS) to the GEMM output, but the given {ub_name} isn't before RS"
        ub_obj = get_ub(ub_name)
        out = ub_obj.get_ubuf_output(tex.NVTE_Comm_Overlap_Type.AG)
        rs_out = paddle.empty((
                inputmat_total.shape[0] // tp_world_size, 
                weight.shape[0] #out_feature
            ), dtype=activation_dtype)
    else: #w/o tp-comm-overlap
        assert not ub_overlap_ag, "`ub_overlap_rs` and `ub_overlap_ag` should be mutally exclusive in 1 Linear" #TODO: remove this line
        out = None
        ub_algo = ub_obj = rs_out = None
    
    outputs = gemm(
        weight,
        inputmat_total,
        activation_dtype,
        get_workspace(),
        out=out,
        bias=bias,
        use_bias=use_bias,
        gelu=(activation == "gelu"),
        ub_algo=ub_algo,
        ub=ub_obj,
        extra_output_tensor=rs_out,
    )


    if activation == "gelu":
        assert not ub_overlap_rs #TODO: MLP support userbuffer, where `activation == "gelu"` is specified
        gelu_out, _, out = outputs
        return out, gelu_out
    out, _, _ = outputs
    # Row Parallel Linear
    if ub_overlap_rs:
        out = rs_out
        assert out.reshape((-1, *inputmat.shape[1:-1], out.shape[-1])).shape == out.shape, f'out.shape={out.shape}, inputmat.shape={inputmat}' #TODO: Do we need to reshape? to make
        #  [*, in_features] -> [*, out_features] except first dimension changes for SP
    elif parallel_mode == "row" and sequence_parallel:
        out, _ = reduce_scatter(out, tp_group)
    elif parallel_mode == "row" and tensor_parallel:
        out, _ = allreduce(out, tp_group)
    return out


def _linear_fwd(
    inputmat: paddle.Tensor,
    inputmat_fp8_index: FP8FwdTensors,
    weight: paddle.Tensor,
    weight_fp8: Optional[paddle.Tensor],
    weight_t_fp8: Optional[paddle.Tensor],
    weight_fp8_index: FP8FwdTensors,
    bias: paddle.Tensor,
    use_bias: bool,
    fp8_enabled: bool,
    fp8_calibration: bool,
    fp8_meta: Dict[str, Any],
    activation_dtype: paddle.dtype,
    parallel_mode: Union[str, None],
    tensor_parallel: bool,
    sequence_parallel: bool,
    tp_group: Union[dist_group_type, None],
    is_grad_enabled: bool,
    is_first_microbatch: bool = None,
<<<<<<< HEAD
    ub_overlap_rs: bool = False,
    ub_overlap_ag: bool = False,
    ub_name: Optional[UbGEMM] = None,
=======
    gather_output: bool = False,
>>>>>>> ee341104
):
    if fp8_enabled:
        out, weight_t_fp8 = _linear_fwd_fp8(
            inputmat,
            inputmat_fp8_index,
            weight,
            weight_fp8,
            weight_t_fp8,
            weight_fp8_index,
            bias,
            use_bias,
            fp8_meta,
            activation_dtype,
            parallel_mode,
            tensor_parallel,
            sequence_parallel,
            tp_group,
            is_grad_enabled,
            is_first_microbatch,
            ub_overlap_rs=ub_overlap_rs,
            ub_overlap_ag=ub_overlap_ag,
            ub_name=ub_name,
        )
    else:
        out = _linear_fwd_non_fp8(
            inputmat,
            inputmat_fp8_index,
            weight,
            weight_fp8_index,
            bias,
            use_bias,
            fp8_calibration,
            fp8_meta,
            activation_dtype,
            parallel_mode,
            tensor_parallel,
            sequence_parallel,
            tp_group,
            ub_overlap_rs=ub_overlap_rs,
            ub_overlap_ag=ub_overlap_ag,
            ub_name=ub_name,
        )
    if gather_output and tensor_parallel and parallel_mode == "column":
        out, _ = allgather(out, tp_group, axis=-1)

    return (
        out,
        weight_t_fp8 if fp8_enabled else None,
    )


def _linear_bwd_fp8(
    inputmat: paddle.Tensor,
    inputmat_t: paddle.Tensor,
    inputmat_fp8_index: FP8FwdTensors,
    weight: paddle.Tensor,
    weight_t_fp8: paddle.Tensor,
    weight_fp8_index: FP8FwdTensors,
    grad_output: paddle.Tensor,
    grad_output_c: paddle.Tensor,
    grad_output_t: paddle.Tensor,
    grad_output_fp8_index: FP8BwdTensors,
    fwd_scale_inverses: paddle.Tensor,
    fp8_meta: Dict[str, Any],
    requires_dgrad: bool,
    requires_wgrad: bool,
    activation_dtype: paddle.dtype,
    parallel_mode: Union[str, None],
    tensor_parallel: bool,
    sequence_parallel: bool,
    tp_group: Union[dist_group_type, None],
    fuse_wgrad_accumulation: bool,
    accumulate_wgrad_into_param_main_grad: bool,
    ub_obj: Optional[tex.UbufP2PCommOverlap]=None,
    ub_algo: Optional[tex.NVTE_Comm_Overlap_Algo]=None,
):
    dgrad, wgrad, handle = None, None, None

    assert ub_obj is None and ub_algo is None #TODO: apply userbuffer (tp-comm-overlap) for fp8
    # Overlap input AG with dgrad
    inputmat_total = None
    inputmat_t_total = None
    if requires_wgrad and parallel_mode == "column" and sequence_parallel:
        inputmat_total, handle = allgather(inputmat, tp_group, sync_op=not requires_dgrad)
    else:
        inputmat_total = inputmat
        inputmat_t_total = inputmat_t

    fp8_dtype_forward = get_fp8_te_dtype(fp8_meta["recipe"], fprop_tensor=True)
    fp8_dtype_backward = get_fp8_te_dtype(fp8_meta["recipe"], fprop_tensor=False)
    if requires_dgrad:
        dgrad, _ = fp8_gemm(
            weight_t_fp8,
            fwd_scale_inverses,
            weight_fp8_index,
            fp8_dtype_forward,
            grad_output_c,
            fp8_meta["scaling_bwd"].scale_inv,
            grad_output_fp8_index,
            fp8_dtype_backward,
            activation_dtype,
            get_workspace(),
            use_split_accumulator=_2X_ACC_DGRAD,
        )
        clear_tensor_data(grad_output_c)

        # Overlap dgrad-RS/AR with wgrad
        if parallel_mode == "column" and sequence_parallel:
            if handle is not None:
                handle.wait()
            dgrad, handle = reduce_scatter(dgrad, tp_group, sync_op=False)
        elif parallel_mode == "column" and tensor_parallel:
            dgrad, handle = allreduce(dgrad, tp_group, sync_op=False)

    if requires_wgrad:
        if not fp8_meta["recipe"].override_linear_precision.wgrad:
            if inputmat_t_total is None:
                inputmat_t_total = transpose(inputmat_total, fp8_dtype_backward)
                clear_tensor_data(inputmat_total)

            wgrad, _ = fp8_gemm(
                inputmat_t_total,
                fwd_scale_inverses,
                inputmat_fp8_index,
                fp8_dtype_forward,
                grad_output_t,
                fp8_meta["scaling_bwd"].scale_inv,
                grad_output_fp8_index,
                fp8_dtype_backward,
                "float32" if fuse_wgrad_accumulation else activation_dtype,
                get_workspace(),
                accumulate=accumulate_wgrad_into_param_main_grad,
                out=weight.main_grad if fuse_wgrad_accumulation else None,
                use_split_accumulator=_2X_ACC_WGRAD,
            )
            clear_tensor_data(inputmat_t_total, grad_output_t)
        else:
            wgrad, _, _ = gemm(
                inputmat_total,
                grad_output,
                activation_dtype,
                get_workspace(),
                grad=True,
                accumulate=accumulate_wgrad_into_param_main_grad,
                layout="NT",
                out=weight.main_grad if fuse_wgrad_accumulation else None,
                out_dtype="float32" if fuse_wgrad_accumulation else None,
            )
            clear_tensor_data(inputmat_total)

        if fuse_wgrad_accumulation:
            weight.main_grad = wgrad

    if parallel_mode == "column" and tensor_parallel and handle is not None:
        handle.wait()
    if parallel_mode == "column" and sequence_parallel:
        handle.wait()

    return dgrad, wgrad


def _linear_bwd_non_fp8(
    inputmat: paddle.Tensor,
    weight: paddle.Tensor,
    grad_output: paddle.Tensor,
    requires_bgrad: bool,
    requires_dgrad: bool,
    requires_wgrad: bool,
    activation_dtype: paddle.dtype,
    parallel_mode: Union[str, None],
    tensor_parallel: bool,
    sequence_parallel: bool,
    tp_group: Union[dist_group_type, None],
    fuse_wgrad_accumulation: bool,
    accumulate_wgrad_into_param_main_grad: bool,
    gelu_input: Union[paddle.Tensor, None] = None,
    activation: str = "",
    ub_obj: Optional[tex.UbufP2PCommOverlap]=None,
    ub_algo: Optional[tex.NVTE_Comm_Overlap_Algo]=None,
):
    """
    Performs Linear Backward. Optionally, fuses GELU backward and dbias.
    """
    dgrad, wgrad, bgrad, handle = None, None, None, None

    # Overlap input AG with dgrad
    inputmat_total = None
    if requires_wgrad and parallel_mode == "column" and sequence_parallel:
        inputmat_total, handle = allgather(inputmat, tp_group, sync_op=not requires_dgrad)
    else:
        inputmat_total = inputmat

    if requires_dgrad:
        dgrad, _, _ = gemm(
            weight,
            grad_output,
            activation_dtype,
            get_workspace(),
            layout="NN",
            gelu=(activation == "gelu"),
            gelu_input=gelu_input,
            grad=True,
            ub_algo=ub_algo,
            ub=ub_obj,
        )
        # Overlap dgrad-RS/AR with wgrad
        if parallel_mode == "column" and sequence_parallel:
            if handle is not None:
                handle.wait()
            dgrad, handle = reduce_scatter(dgrad, tp_group, sync_op=False)
        elif parallel_mode == "column" and tensor_parallel:
            dgrad, handle = allreduce(dgrad, tp_group, sync_op=False)

    if requires_wgrad:
        wgrad, bgrad, _ = gemm(
            inputmat_total,
            grad_output,
            activation_dtype,
            get_workspace(),
            grad=True,
            accumulate=accumulate_wgrad_into_param_main_grad,
            layout="NT",
            out=weight.main_grad if fuse_wgrad_accumulation else None,
            out_dtype="float32" if fuse_wgrad_accumulation else None,
            use_bias=requires_bgrad,
        )
        if fuse_wgrad_accumulation:
            weight.main_grad = wgrad

    elif requires_bgrad:
        bgrad = grad_output.sum(axis=0)
    if parallel_mode == "column" and tensor_parallel and handle is not None:
        handle.wait()
    if parallel_mode == "column" and sequence_parallel and handle is not None:
        handle.wait()

    return dgrad, wgrad, bgrad


def _linear_bwd(
    inputmat: paddle.Tensor,
    inputmat_t: paddle.Tensor,
    inputmat_fp8_index: FP8FwdTensors,
    weight: paddle.Tensor,
    weight_t_fp8: paddle.Tensor,
    weight_fp8_index: FP8FwdTensors,
    grad_output: paddle.Tensor,
    grad_output_c: paddle.Tensor,
    grad_output_t: paddle.Tensor,
    grad_output_fp8_index: FP8BwdTensors,
    fwd_scale_inverses: paddle.Tensor,
    requires_bgrad: bool,
    fp8_enabled: bool,
    fp8_meta: Dict[str, Any],
    requires_dgrad: bool,
    requires_wgrad: bool,
    activation_dtype: paddle.dtype,
    parallel_mode: Union[str, None],
    tensor_parallel: bool,
    sequence_parallel: bool,
    tp_group: Union[dist_group_type, None],
    fuse_wgrad_accumulation: bool,
    accumulate_wgrad_into_param_main_grad: bool,
    ub_obj: Optional[tex.UbufP2PCommOverlap]=None,
    ub_algo: Optional[tex.NVTE_Comm_Overlap_Algo]=None,
):
    dgrad, wgrad, bgrad = None, None, None
    if fp8_enabled:
        dgrad, wgrad = _linear_bwd_fp8(
            inputmat,
            inputmat_t,
            inputmat_fp8_index,
            weight,
            weight_t_fp8,
            weight_fp8_index,
            grad_output,
            grad_output_c,
            grad_output_t,
            grad_output_fp8_index,
            fwd_scale_inverses,
            fp8_meta,
            requires_dgrad,
            requires_wgrad,
            activation_dtype,
            parallel_mode,
            tensor_parallel,
            sequence_parallel,
            tp_group,
            fuse_wgrad_accumulation=fuse_wgrad_accumulation,
            accumulate_wgrad_into_param_main_grad=accumulate_wgrad_into_param_main_grad,
            ub_obj=ub_obj,
            ub_algo=ub_algo,
        )
    else:
        dgrad, wgrad, bgrad = _linear_bwd_non_fp8(
            inputmat,
            weight,
            grad_output,
            requires_bgrad,
            requires_dgrad,
            requires_wgrad,
            activation_dtype,
            parallel_mode,
            tensor_parallel,
            sequence_parallel,
            tp_group,
            fuse_wgrad_accumulation=fuse_wgrad_accumulation,
            accumulate_wgrad_into_param_main_grad=accumulate_wgrad_into_param_main_grad,
            ub_obj=ub_obj,
            ub_algo=ub_algo,
        )
    return dgrad, wgrad, bgrad


class _Linear(paddle.autograd.PyLayer):
    """TE implementation of Linear"""

    @staticmethod
    def forward(
        ctx,
        weight: paddle.Tensor,
        weight_fp8: Optional[paddle.Tensor],
        weight_t_fp8: Optional[paddle.Tensor],
        inp: paddle.Tensor,
        bias: paddle.Tensor,
        use_bias: bool,
        fp8_enabled: bool,
        fp8_calibration: bool,
        fp8_meta: Dict[str, Any],
        activation_dtype: paddle.dtype,
        is_grad_enabled: bool,
        parallel_mode: Union[str, None],
        tensor_parallel: bool,
        sequence_parallel: bool,
        tp_group: Union[dist_group_type, None],
        tp_size: int,
        fuse_wgrad_accumulation: bool,
        is_first_microbatch: bool,
<<<<<<< HEAD
        ub_overlap_rs: bool,
        ub_overlap_ag: bool,
        ub_name: UbGEMM,
=======
        gather_output: bool,
>>>>>>> ee341104
    ) -> paddle.Tensor:
        # Make sure input dimensions are compatible
        in_features = weight.shape[-1]
        assert inp.shape[-1] == in_features, "GEMM not possible"
        inputmat = inp.reshape((-1, in_features))
        if fp8_enabled:
            assert_dim_for_fp8_forward_exec(inputmat)
            assert_dim_for_fp8_forward_exec(weight)

        inputmat_no_fp8 = inputmat

        # FP8 casting
        inputmat_t = None
        if fp8_enabled:
            fp8_dtype_forward = get_fp8_te_dtype(fp8_meta["recipe"], fprop_tensor=True)
            if (
                not fp8_meta["recipe"].override_linear_precision.wgrad
                and is_grad_enabled
                and not sequence_parallel
            ):
                inputmat, inputmat_t = cast_transpose(
                    inputmat,
                    fp8_meta["scaling_fwd"],
                    FP8FwdTensors.GEMM1_INPUT,
                    fp8_dtype_forward,
                )
            else:
                inputmat = cast_to_fp8(
                    inputmat,
                    fp8_meta["scaling_fwd"],
                    FP8FwdTensors.GEMM1_INPUT,
                    fp8_dtype_forward,
                )

        # GEMM Fwd
        out, weight_t_fp8 = _linear_fwd(
            inputmat,
            FP8FwdTensors.GEMM1_INPUT,
            weight,
            weight_fp8,
            weight_t_fp8,
            FP8FwdTensors.GEMM1_WEIGHT,
            bias,
            use_bias,
            fp8_enabled,
            fp8_calibration,
            fp8_meta,
            activation_dtype,
            parallel_mode,
            tensor_parallel,
            sequence_parallel,
            tp_group,
            is_grad_enabled,
            is_first_microbatch,
<<<<<<< HEAD
            ub_overlap_rs,
            ub_overlap_ag,
            ub_name,
=======
            gather_output,
>>>>>>> ee341104
        )

        if is_grad_enabled:
            saved_inputmat = None
            if fp8_enabled and sequence_parallel:
                saved_inputmat = inputmat
            else:
                saved_inputmat = inputmat_no_fp8
            save_for_backward_allow_none(
                ctx,
                saved_inputmat,
                inputmat_t,
                weight,
                weight_t_fp8 if fp8_enabled else None,
                fp8_meta["scaling_fwd"].scale_inv.clone() if fp8_enabled else None,
            )
            ctx.activation_dtype = activation_dtype
            ctx.fp8_enabled = fp8_enabled
            ctx.fp8_meta = fp8_meta
            ctx.use_bias = use_bias
            ctx.inp_shape = inp.shape
            ctx.parallel_mode = parallel_mode
            ctx.tensor_parallel = tensor_parallel
            ctx.sequence_parallel = sequence_parallel
            ctx.tp_group = tp_group
            ctx.tp_size = tp_size
            ctx.fuse_wgrad_accumulation = fuse_wgrad_accumulation
            ctx.requires_dgrad = not inp.stop_gradient
            ctx.requires_wgrad = not weight.stop_gradient
            ctx.requires_bgrad = use_bias and not bias.stop_gradient
            ctx.is_first_microbatch = is_first_microbatch
<<<<<<< HEAD
            ctx.ub_overlap_rs = ub_overlap_rs
            ctx.ub_overlap_ag = ub_overlap_ag
            ctx.ub_name = ub_name
=======
            ctx.reduce_scatter_output = gather_output
>>>>>>> ee341104

        return out.reshape((-1, *inp.shape[1:-1], out.shape[-1]))

    @staticmethod
    def backward(ctx, grad_output: paddle.Tensor) -> Tuple[Union[paddle.Tensor, None], ...]:
        with TransformerEngineBaseLayer.prepare_backward(
            ctx.fp8_enabled, ctx.fp8_meta, ctx.tp_group, ctx.tp_size, name="_Linear"
        ):
            #TODO: implement ctx.ub_overlap_rs in backward
            (  # pylint: disable=unbalanced-tuple-unpacking
                inputmat,
                inputmat_t,
                weight,
                weight_t_fp8,
                fwd_scale_inverses,
            ) = saved_tensor_allow_none(ctx)

            if ctx.ub_overlap_ag: 
                ctx.ub_obj_gradout = get_ub(ctx.ub_name.get_dgrad())
                ub_algo = tex.NVTE_Comm_Overlap_Algo.SPLIT_PIPELINED_AG_P2P
            else:
                ctx.ub_obj_gradout = ub_algo = None
            (
                grad_output,   #might AG during `grad_output_preprocess``
                grad_output_c,
                grad_output_t,
                bgrad,
            ) = TransformerEngineBaseLayer.grad_output_preprocess(
                ctx, grad_output, ctx.parallel_mode == "row"
            )
            if ctx.is_first_microbatch is not None:
                accumulate_wgrad_into_param_main_grad = (
                    ctx.fuse_wgrad_accumulation and not ctx.is_first_microbatch
                )
            else:
                accumulate_wgrad_into_param_main_grad = ctx.fuse_wgrad_accumulation

            dgrad, wgrad, bgrad_ = _linear_bwd(
                inputmat,
                inputmat_t,
                FP8FwdTensors.GEMM1_INPUT,
                weight,
                weight_t_fp8,
                FP8FwdTensors.GEMM1_WEIGHT,
                grad_output,
                grad_output_c,
                grad_output_t,
                FP8BwdTensors.GRAD_OUTPUT1,
                fwd_scale_inverses,
                ctx.requires_bgrad,
                ctx.fp8_enabled,
                ctx.fp8_meta,
                ctx.requires_dgrad,
                ctx.requires_wgrad,
                ctx.activation_dtype,
                ctx.parallel_mode,
                ctx.tensor_parallel,
                ctx.sequence_parallel,
                ctx.tp_group,
                ctx.fuse_wgrad_accumulation,
                accumulate_wgrad_into_param_main_grad,
                ub_obj=ctx.ub_obj_gradout,
                ub_algo=ub_algo,
            )

            if not ctx.fp8_enabled:
                # bgrad is fused with gemm for non-FP8 path
                bgrad = bgrad_

            if ctx.reduce_scatter_output:
                wgrad, _ = reduce_scatter(wgrad, ctx.tp_group)
                bgrad, _ = reduce_scatter(bgrad, ctx.tp_group)

            if not ctx.fp8_enabled or ctx.is_first_microbatch is None:
                weight_cache_grad = ()
            else:
                # weight_fp8 and weight_t_fp8 are stop_gradient tensors
                weight_cache_grad = (None, None)

            dgrad_return = dgrad.reshape(ctx.inp_shape) if ctx.requires_dgrad else None
            if not ctx.use_bias:
                bgrad_return = ()
            elif ctx.requires_bgrad:
                bgrad_return = (bgrad,)
            else:
                bgrad_return = (None,)

        if ctx.requires_wgrad and ctx.fuse_wgrad_accumulation:
            wgrad = None

        return (
            wgrad if ctx.requires_wgrad else None,
            *weight_cache_grad,
            dgrad_return,
            *bgrad_return,
        )


class Linear(TransformerEngineBaseLayer):
    """
    Applies a linear transformation to the incoming data :math:`y = xA^T + b`

    Parameters
    ----------
    in_features : int
                 size of each input sample.
    out_features : int
                  size of each output sample.
    weight_attr: Union[paddle.ParamAttr, None], default = None
                optional `paddle.ParamAttr` for weight.
    bias_attr: Union[paddle.ParamAttr, None, bool], default = None
              optional `paddle.ParamAttr` for bias.
    backend: {'transformer_engine', 'paddle'}, default = 'transformer_engine'
             if set to 'paddle', a framework only no-FP8 path is executed with limited optimization.

    Parallelism parameters
    ----------------------
    tp_group : ProcessGroup, default = `None`
              tensor parallel process group.
    parallel_mode : {None, 'Column', 'Row'}, default = `None`
                   used to decide whether this Linear layer is Column Parallel Linear or Row
                   Parallel Linear as described `here <https://arxiv.org/pdf/1909.08053.pdf>`_.
                   When set to `None`, no communication is performed.
    sequence_parallel : bool, default = `False`
                       if set to `True`, uses sequence parallelism.

    Optimization parameters
    -----------------------
    fuse_wgrad_accumulation : bool, default = 'False'
                             if set to `True`, enables fusing of creation and accumulation of
                             the weight gradient. When enabled, it is assumed that the weights
                             have an additional `main_grad` attribute (used instead of the
                             regular `grad`) which is a pre-allocated buffer of the correct
                             size to accumulate gradients in.

    """

    def __init__(
        self,
        in_features: int,
        out_features: int,
        weight_attr: Union[paddle.ParamAttr, None] = None,
        bias_attr: Union[paddle.ParamAttr, None, bool] = None,
        parallel_mode: Optional[str] = None,
        sequence_parallel: bool = False,
        tp_group: Union[dist_group_type, None] = None,
        fuse_wgrad_accumulation: bool = False,
        gather_output: bool = False,
        backend: str = "transformer_engine",
        ub_overlap_rs: bool = False,
        ub_overlap_ag: bool = False,
        ub_name: Optional[UbGEMM] = None,
    ) -> None:
        super().__init__()
        self.in_features = in_features
        self.out_features = out_features
        self.backend = backend
        self._weight_attr = weight_attr
        self._bias_attr = bias_attr
        self._dtype = self._helper.get_default_dtype()
        self.gather_output = gather_output

        # Set parallel configs
        self.tp_group, self.tp_size = get_tp_group_and_world_size(
            tp_group, enable_tp=parallel_mode is not None
        )
        self.tensor_parallel = self.tp_size > 1
        self.parallel_mode = parallel_mode
        assert (
            self.parallel_mode in GemmParallelModes
        ), f"parallel_mode {parallel_mode} not supported"

        if self.parallel_mode == "column":
            self.out_features = divide(self.out_features, self.tp_size)
        elif self.parallel_mode == "row":
            self.in_features = divide(self.in_features, self.tp_size)

        self.sequence_parallel = self.tensor_parallel and sequence_parallel

        self.fuse_wgrad_accumulation = fuse_wgrad_accumulation

        # Initialize weight parameter
        with track_rng_state(enable=self.tensor_parallel):
            # TE linear weight is in column major
            self.weight = self.create_parameter(
                shape=(
                    [self.out_features, self.in_features]
                    if self.backend == "transformer_engine"
                    else [self.in_features, self.out_features]
                ),
                attr=self._weight_attr,
                dtype=self._dtype,
                is_bias=False,
            )
        set_weight_tensor_dist_attr(
            self.weight, self.tensor_parallel, self.parallel_mode, self.backend
        )

        # Initialize bias parameter
        self.has_bias = self._bias_attr is not False
        use_default_bias = self._bias_attr is None or self._bias_attr is True
        if self.has_bias:
            self.bias = self.create_parameter(
                shape=[self.out_features],
                attr=(
                    self._bias_attr
                    if not use_default_bias
                    else paddle.ParamAttr(initializer=Constant(value=0.0))
                ),
                dtype=self._dtype,
                is_bias=True,
            )
            if parallel_mode == "column":
                set_tensor_dist_attr(self.bias, self.tensor_parallel, axis=0)
            if parallel_mode == "row" and self.sequence_parallel:
                mark_as_sequence_parallel_parameter(self.bias)
        else:
            self.bias = None

        self.fp8_weights.append(self.weight)

        # For RPL, bias has to be added after TP collectives
        # So it cannot be fused with the GEMM
        if self.parallel_mode == "row" and self.tensor_parallel and self.has_bias:
            self.gemm_bias_fused_add = False
        else:
            self.gemm_bias_fused_add = True
            
        if self.backend == "paddle" and (ub_overlap_rs or ub_overlap_ag or ub_name):
            warnings.warn(
                "userbuffer overlaping (tp-comm-overlap) is not supported for paddle backend and all `ub_*` arguments are ignored."
            )            
        self.ub_overlap_rs = ub_overlap_rs
        self.ub_overlap_ag = ub_overlap_ag
        if ub_overlap_rs or ub_overlap_ag:
            assert ub_name is not None, "Userbuffer name (`ub_name`) is not set."
        self.ub_name = ub_name

    def _te_forward(
        self,
        inp: paddle.Tensor,
        is_first_microbatch: Optional[bool] = None,
    ) -> paddle.Tensor:
        """
        Apply the linear transformation to the input.
        """
        with self.prepare_forward(inp, is_first_microbatch=is_first_microbatch) as inp:
            # Layer input should be casted outside PyLayer, as performing
            # inplace cast to input tensors may cause problems when used
            # together with Paddle native layers.
            inp = cast_if_needed(inp, self.activation_dtype)

            # Get persistent fp8 weight buffer. None if buffer does not exist.
            weight_fp8, weight_t_fp8 = self.get_fp8_weights_scratchpad_and_cast(is_first_microbatch)

            out = _Linear.apply(
                self.weight,
                weight_fp8,
                weight_t_fp8,
                inp,
                self.bias if self.gemm_bias_fused_add else None,
                self.has_bias and self.gemm_bias_fused_add,
                self.fp8_enabled,
                self.fp8_calibration,
                self.fp8_meta,
                self.activation_dtype,
                paddle.is_grad_enabled(),
                self.parallel_mode,
                self.tensor_parallel,
                self.sequence_parallel,
                self.tp_group,
                self.tp_size,
                self.fuse_wgrad_accumulation,
                is_first_microbatch,
<<<<<<< HEAD
                self.ub_overlap_rs,
                self.ub_overlap_ag,
                self.ub_name,
=======
                self.gather_output,
>>>>>>> ee341104
            )

        if not self.gemm_bias_fused_add:
            out = out + cast_if_needed_inplace(self.bias, self.activation_dtype)

        return out

    def _pd_forward(
        self,
        inp: paddle.Tensor,
        is_first_microbatch: Optional[bool] = None,
    ) -> paddle.Tensor:
        """Calls Paddle OP"""
        if is_first_microbatch is not None:
            warnings.warn(
                "`is_first_microbatch` is not supported for paddle backend and is ignored."
            )
        if self.parallel_mode == "column" and self.tensor_parallel:
            inp = identity(inp, self.tp_group)
        out = F.linear(inp, self.weight, self.bias if self.gemm_bias_fused_add else None)
        if self.parallel_mode == "row" and self.tensor_parallel:
            out, _ = allreduce(out, self.tp_group)
            out = out + self.bias if self.bias is not None else out
        return out

    def forward(self, *args, **kwargs):
        """
        Apply the linear transformation to the input.

        Parameters
        ----------
        inp : paddle.Tensor
             Input tensor.
        is_first_microbatch : {True, False, None}, default = None
                             During training using either gradient accumulation or
                             pipeline parallelism a minibatch of data is further split
                             into microbatches. Between the microbatches of the same minibatch
                             the model weights are not updated. Setting this parameter indicates
                             whether the current microbatch is the first in a minibatch or not.
                             When set, this parameter enables additional optimizations:

                             * during FP8 training, it allows caching of the FP8 versions of
                               the weights
        """
        if self.backend == "transformer_engine":
            return self._te_forward(*args, **kwargs)
        if self.backend == "paddle":
            return self._pd_forward(*args, **kwargs)
        raise AttributeError(f"Backend {self.backend} is not supported.")<|MERGE_RESOLUTION|>--- conflicted
+++ resolved
@@ -247,13 +247,10 @@
     tp_group: Union[dist_group_type, None],
     is_grad_enabled: bool,
     is_first_microbatch: bool = None,
-<<<<<<< HEAD
+    gather_output: bool = False,
     ub_overlap_rs: bool = False,
     ub_overlap_ag: bool = False,
     ub_name: Optional[UbGEMM] = None,
-=======
-    gather_output: bool = False,
->>>>>>> ee341104
 ):
     if fp8_enabled:
         out, weight_t_fp8 = _linear_fwd_fp8(
@@ -592,13 +589,10 @@
         tp_size: int,
         fuse_wgrad_accumulation: bool,
         is_first_microbatch: bool,
-<<<<<<< HEAD
+        gather_output: bool,
         ub_overlap_rs: bool,
         ub_overlap_ag: bool,
         ub_name: UbGEMM,
-=======
-        gather_output: bool,
->>>>>>> ee341104
     ) -> paddle.Tensor:
         # Make sure input dimensions are compatible
         in_features = weight.shape[-1]
@@ -653,13 +647,10 @@
             tp_group,
             is_grad_enabled,
             is_first_microbatch,
-<<<<<<< HEAD
+            gather_output,
             ub_overlap_rs,
             ub_overlap_ag,
             ub_name,
-=======
-            gather_output,
->>>>>>> ee341104
         )
 
         if is_grad_enabled:
@@ -691,13 +682,10 @@
             ctx.requires_wgrad = not weight.stop_gradient
             ctx.requires_bgrad = use_bias and not bias.stop_gradient
             ctx.is_first_microbatch = is_first_microbatch
-<<<<<<< HEAD
+            ctx.reduce_scatter_output = gather_output
             ctx.ub_overlap_rs = ub_overlap_rs
             ctx.ub_overlap_ag = ub_overlap_ag
             ctx.ub_name = ub_name
-=======
-            ctx.reduce_scatter_output = gather_output
->>>>>>> ee341104
 
         return out.reshape((-1, *inp.shape[1:-1], out.shape[-1]))
 
@@ -972,13 +960,10 @@
                 self.tp_size,
                 self.fuse_wgrad_accumulation,
                 is_first_microbatch,
-<<<<<<< HEAD
+                self.gather_output,
                 self.ub_overlap_rs,
                 self.ub_overlap_ag,
                 self.ub_name,
-=======
-                self.gather_output,
->>>>>>> ee341104
             )
 
         if not self.gemm_bias_fused_add:
