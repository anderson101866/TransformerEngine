# Copyright (c) 2022-2024, NVIDIA CORPORATION & AFFILIATES. All rights reserved.
#
# See LICENSE for license information.

"""Base modules and utilities for TransformerEngine PyTorch API"""
import io
import os
import pickle
import warnings
from abc import ABC, abstractmethod
from typing import Dict, Generator, List, Optional, Tuple, Union
from contextlib import contextmanager

import torch
import torch.nn.functional as F

<<<<<<< HEAD
import transformer_engine_extensions as tex  #pylint: disable=import-error
=======
import transformer_engine_torch as tex
>>>>>>> 0edf30b8
from ._common import _ParameterInitMeta
from ..export import is_in_onnx_export_mode
from ..fp8 import (
    get_default_fp8_recipe,
    get_fp8_te_dtype,
    FP8GlobalStateManager,
)
from ..distributed import (
    gather_along_first_dim,
    is_fp8_activation_recompute_enabled,
    in_fp8_activation_recompute_phase,
    _fsdp_gather_tensors,
)
from ..cpp_extensions import (
    fp8_cast_transpose_fused,
    fp8_cast_transpose_bgrad_fused,
    cast_to_fp8,
)
from ..constants import dist_group_type
from ..float8_tensor import Float8Tensor

_2X_ACC_FPROP = False
_2X_ACC_DGRAD = True
_2X_ACC_WGRAD = True
_cublas_workspace = None
_ub_communicators = None
layers_atomic_ring_exchange = []


def get_cublas_workspace_size_bytes() -> None:
    """Return 32 MiB if using hopper, 4 MiB for all other architectures."""
    if torch.cuda.get_device_properties(torch.cuda.current_device()).major >= 9:
        return 33_554_432
    return 4_194_304


def get_workspace() -> torch.Tensor:
    """Returns workspace for cublas."""
    global _cublas_workspace
    if _cublas_workspace is None:
        _cublas_workspace = torch.empty(
            get_cublas_workspace_size_bytes(), dtype=torch.uint8, device="cuda"
        )
    return _cublas_workspace


def initialize_ub(
    shape: list,
    tp_group: dist_group_type,
    use_fp8: bool = False,
    dtype: torch.dtype = torch.bfloat16,
    ub_cfgs: Optional[dict] = None
) -> None:
    """Initialize communicators for TP comm overlap using userbuffers."""
    global _ub_communicators
    assert _ub_communicators is None, "UB communicators are already initialized."
    _ub_communicators = {}
    world_rank = torch.distributed.get_rank()
    world_size = torch.distributed.get_world_size()
    local_rank = torch.distributed.get_rank(group=tp_group)
    local_size = torch.distributed.get_world_size(group=tp_group)

    # Increase the workspace by the number of maximum concurrent streams
    global _cublas_workspace
    _cublas_workspace = get_workspace().repeat(tex.NVTE_MAX_USERBUFFER_STREAMS)

    # Default buffer precision: AllGather buffers use fp8 when using fp8 recipe
    layers_all_gather_overlap = [
        "qkv_fprop", "qkv_dgrad", "proj_dgrad", "fc1_fprop", "fc1_dgrad", "fc2_dgrad"
    ]
    layers_reduce_scatter_overlap = ["proj_fprop", "fc2_fprop", "qkv_wgrad", "fc1_wgrad"]
    dgrad_reduce_scatter_overlap = ["qkv_dgrad", "fc1_dgrad"]
    # Default overlap methods for layers
    methods = {
        "ring_exchange":["qkv_fprop", "fc1_fprop", "proj_dgrad", "fc2_dgrad"],
        "pipeline":["proj_fprop", "fc2_fprop"],
        "bulk":["qkv_dgrad", "qkv_wgrad", "fc1_dgrad", "fc1_wgrad"],
    }

    # AG-RS overlap pairs of layers forming a tensor-parallel block
    ag_rs_pairs = {"qkv_fprop":"proj_fprop", "fc1_fprop":"fc2_fprop"}
    rs_ag_pairs = {v : k for k, v in ag_rs_pairs.items()}
    global layers_atomic_ring_exchange
    layers_atomic_ring_exchange = []

    def get_method(name):
        for method, names in methods.items():
            if name in names:
                return method
        raise KeyError(f"Given layer name {name} does not exist.")

    def add_ub(
        name: str,
        method: str,
        num_splits: int = 4,
        cga_size: int = 2,
        num_sm: int = 16,
        set_sm_margin: int = 0,
        atomic_gemm: int = 0,
        aggregate: int = 0,
        is_reduce_scatter: int = 0,
        fp8_buf: bool = False,
    ) -> None:
        if atomic_gemm:
            warnings.warn(
                "Atomic GEMM uses a beta API from cublas and is not tested for all use cases."
            )
            assert use_fp8, "Atomic GEMM overlap supported only for FP8 GEMM."
            if method == 'bulk':
                warnings.warn(
                    f"At {name}, atoimic GEMM not is supported for a bulk overlap."
                    "Defaulting to `atomic_gemm=False`."
                )
                atomic_gemm = 0
        if not is_reduce_scatter and method == 'pipeline':
            raise ValueError(
                f"At {name}, `pipeline` overlap method is not supported for AllGather."
            )
        # Check if both AG and RS overlaps use `atomic GEMM`` + `p2p ring-exchange`.
        # Using atomic GEMM + p2p ring-exchange in only one of the pair breaks functionality.
        global layers_atomic_ring_exchange
        if atomic_gemm and method == "ring_exchange" and name in ag_rs_pairs:
            layers_atomic_ring_exchange += [name, ag_rs_pairs[name]]
        if name in rs_ag_pairs:
            assert_message = (
                f"At {name}, atomic AG-GEMM overlap with `ring_exchange` shuffles GEMM chunk "
                "outputs, and  RS-GEMM overlap un-suffle them. When one of the GEMM-AG and "
                "GEMM-RS overlaps forming a TP block (e.g., qkv_fprop and proj_fprop) uses "
                "`atomic gemm` and `ring_exhcnage`, its pair must use the same overlap config "
                "for functionality."
            )
            if name in layers_atomic_ring_exchange:
                assert atomic_gemm and method == "ring_exchange", assert_message
            else:
                if atomic_gemm and method == "ring_exchange":
                    assert rs_ag_pairs[name] in layers_atomic_ring_exchange, assert_message

        sample_buffer = torch.empty(
            shape,
            dtype=torch.uint8 if (use_fp8 and fp8_buf) else dtype,
            device='cuda')
        if method == 'ring_exchange':
            ub_obj = tex.UbufP2PCommOverlap(
                    sample_buffer,          # Sample userbuffer
                    world_rank,             # Global rank
                    world_size,             # Global number of processes
                    local_rank,             # Local rank within the TP group
                    local_size,             # Size of the TP group
                    tex.NVTE_MAX_USERBUFFER_STREAMS,
                    set_sm_margin,          # Set SM margin
                    atomic_gemm,            # use a single GEMM with atomic-counters
                    aggregate,              # Aggregate 2X GEMM chunks
                    is_reduce_scatter,      # overlap with reduce scatter
                )
        else:
            ub_obj = tex.UbufCommOverlap(
                    sample_buffer,          # Sample userbuffer
                    world_rank,             # Global rank
                    world_size,             # Global number of processes
                    local_rank,             # Local rank within the TP group
                    local_size,             # Size of the TP group
                    num_splits,
                    tex.NVTE_MAX_USERBUFFER_STREAMS,
                    cga_size,               # CGA cluster size
                    num_sm,                 # Number of communication SMs
                    set_sm_margin,          # Set SM margin
                    atomic_gemm,            # use a single GEMM with atomic-counters
                )
        _ub_communicators[name] = ub_obj

    if ub_cfgs is not None:
        for name in dgrad_reduce_scatter_overlap:
            if name in ub_cfgs and 'method' in ub_cfgs[name] and ub_cfgs[name]['method'] != 'bulk':
                wgrad_name = name.replace('dgrad','wgrad')
                assert wgrad_name not in ub_cfgs
                layers_reduce_scatter_overlap.remove(wgrad_name)
                layers_reduce_scatter_overlap.append(name)


    def alloc_copy_allgather_callback(local_data: torch.Tensor, group: str):
        pg = None if group == "world" else tp_group
        global_size = local_data.numel() * torch.distributed.get_world_size(pg)
        global_data = torch.zeros(global_size, dtype=local_data.dtype, device='cuda')
        torch.distributed.all_gather_into_tensor(global_data, local_data.cuda(), group=pg)
        return global_data.cpu()

    def bcast_int_callback(data: torch.Tensor, src: int, group: str):
        pg = None if group == "world" else tp_group
        data = data.cuda()
        torch.distributed.broadcast(data, src, group=pg)
        return data.cpu()

    def barrier_callback(group: str):
        pg = None if group == "world" else tp_group
        torch.distributed.barrier(group=pg)

    def free_callback(data: torch.Tensor):
        del data

    tex.set_collective_callbacks(
        alloc_copy_allgather_callback,
        bcast_int_callback,
        barrier_callback,
        free_callback
    )

    for name in (methods["ring_exchange"]+methods["pipeline"]+methods["bulk"]):
        if ub_cfgs is not None and name in ub_cfgs:
            ub_cfg = ub_cfgs[name]
            method = ub_cfg.get("method", get_method(name))
            num_sm = ub_cfg.get("num_sm", 16)
            cga_size = ub_cfg.get("cga_size", 2)
            num_splits = ub_cfg.get("num_splits", 4 if method == "pipeline" else 0)
            set_sm_margin = ub_cfg.get("set_sm_margin", 0)
            aggregate = ub_cfg.get("aggregate", 0)
            atomic_gemm = ub_cfg.get("atomic_gemm", 0)
            is_reduce_scatter = 1 if name in layers_reduce_scatter_overlap else 0
            # Support FP8 userbuffer when (1) AllGather and (2) FP8-GEMM output ReduceScatter
            fp8_buf = ((name in layers_all_gather_overlap) or
                      (ub_cfg.get("fp8_buf", False) and name in methods["pipeline"]))
            add_ub(
                name,
                method,
                num_splits,
                cga_size,
                num_sm,
                set_sm_margin,
                atomic_gemm,
                aggregate,
                is_reduce_scatter,
                fp8_buf
            )
        else:
            method = get_method(name)
            add_ub(
                name,
                method=method,
                is_reduce_scatter=1 if name in layers_reduce_scatter_overlap else 0,
                num_splits=4 if method == "pipeline" else 0,
                fp8_buf=name in layers_all_gather_overlap,
            )


def get_ub(name: str):
    """Get userbuffer communicator corresponding to give key."""
    global _ub_communicators
    assert _ub_communicators is not None, "UB manager is not initialized."
    assert name in _ub_communicators, f"UB for {name} is not registered."
    return _ub_communicators[name]


def destroy_ub():
    """Destroy all allocated userbuffer communicators."""
    global _ub_communicators
    for key in _ub_communicators.keys():
        ub_comm = _ub_communicators[key]
        _ub_communicators[key] = None
        del ub_comm
    _ub_communicators = None
    global layers_atomic_ring_exchange
    layers_atomic_ring_exchange = []


class TransformerEngineBaseModule(torch.nn.Module, ABC):
    """Base TE module."""

    def __init__(self) -> None:
        super().__init__()
        assert torch.cuda.is_available(), "TransformerEngine needs CUDA."
        self.fp8_initialized = False
        self.fp8 = False
        self.fp8_calibration = False
        self.fp8_meta = {}
        self.fp8_meta["fp8_checkpoint"] = False
        self.fp8_meta["fp8_group"] = None
        self.fp8_meta["recipe"] = get_default_fp8_recipe()
        self.fp8_meta_tensors_initialized = False
        self.tp_group = None
        self.tp_size = 1
        self.sequence_parallel = False
        self.param_init_meta = {}
        self.primary_weights_in_fp8 = FP8GlobalStateManager.with_fp8_parameters()
        self.fsdp_wrapped = False
        self.fsdp_group = None
        self._fp8_workspaces: Dict[str, Float8Tensor] = {}

    def adjust_amax_history_length(self, length: int, fwd: Optional[bool] = None) -> None:
        """Increase or decrease size of amax history based on given `length`.

        .. warning::
            This changes the underlying amax memory location.
        """
        if fwd is None:
            fp8_meta_tensor_keys = ("scaling_fwd", "scaling_bwd")
        else:
            fp8_meta_tensor_keys = ("scaling_fwd" if fwd else "scaling_bwd",)

        for meta_key in fp8_meta_tensor_keys:
            if meta_key not in self.fp8_meta:
                # Handles non-parameter FP8 modules, e.g. DPA.
                continue
            curr_len = self.fp8_meta[meta_key].amax_history.shape[0]
            if length == curr_len:
                continue
            if length < curr_len:
                self.fp8_meta[meta_key].amax_history = (
                    self.fp8_meta[meta_key].amax_history[: length].clone())
            elif length > curr_len:
                extra_rows = length - curr_len
                self.fp8_meta[meta_key].amax_history = F.pad(
                    self.fp8_meta[meta_key].amax_history, pad=(0, 0, 0, extra_rows)
                )

            # Update the global buffers with new amax and history pointers.
            if FP8GlobalStateManager.get_buffer_info() in self.fp8_meta:
                fwd_pos, fwd_key, bwd_pos, bwd_key = (
                    self.fp8_meta[FP8GlobalStateManager.get_buffer_info()])
                for pos, buffer_key in zip((fwd_pos, bwd_pos), (fwd_key, bwd_key)):
                    if buffer_key in FP8GlobalStateManager.global_amax_buffer:
                        assert (
                            buffer_key in FP8GlobalStateManager.global_amax_history_buffer
                        ), "TE internal error during amax history change."
                        FP8GlobalStateManager.global_amax_buffer[buffer_key][pos] = (
                            self.fp8_meta[meta_key].amax_history[0])
                        FP8GlobalStateManager.global_amax_history_buffer[buffer_key][pos] = (
                            self.fp8_meta[meta_key].amax_history)

    def set_meta_tensor(self, fwd: bool) -> None:
        """Init scales and amaxes for fwd | bwd."""
        fp8_meta_tensor_key = "scaling_fwd" if fwd else "scaling_bwd"

        if self.fp8_meta_tensors_initialized:
            # Handle changed amax history size.
            self.adjust_amax_history_length(self.fp8_meta["recipe"].amax_history_len, fwd=fwd)
            return

        # Max. number of fp8 tensors per GEMM = 3 (input, weight, output) for fwd and
        # 2 (grad_output and grad_input) for bwd
        num_fp8_tensors = (
            self.fp8_meta["num_gemms"] * 3 if fwd else self.fp8_meta["num_gemms"] * 2
        )

        self.fp8_meta[fp8_meta_tensor_key] = tex.FP8TensorMeta()
        self.fp8_meta[fp8_meta_tensor_key].scale = torch.ones(
            num_fp8_tensors, dtype=torch.float32, device="cuda"
        )
        self.fp8_meta[fp8_meta_tensor_key].scale_inv = torch.ones(
            num_fp8_tensors, dtype=torch.float32, device="cuda"
        )
        self.fp8_meta[fp8_meta_tensor_key].amax_history = torch.zeros(
            self.fp8_meta["recipe"].amax_history_len,
            num_fp8_tensors,
            dtype=torch.float32,
            device="cuda",
        )

    def init_fp8_meta_tensors(self) -> None:
        """Init scales and amaxes."""
        self.set_meta_tensor(True)
        self.set_meta_tensor(False)
        self.fp8_meta_tensors_initialized = True

    def get_fp8_meta_tensors(self) -> None:
        """Get scales and amaxes."""
        fwd_key, bwd_key = "scaling_fwd", "scaling_bwd"
        if fwd_key not in self.fp8_meta or bwd_key not in self.fp8_meta:
            return None

        fp8_meta_tensors = {fwd_key: [], bwd_key: []}
        with torch.no_grad():
            for key in (fwd_key, bwd_key):
                fp8_meta_tensors[key].append(self.fp8_meta[key].scale.clone())
                fp8_meta_tensors[key].append(self.fp8_meta[key].scale_inv.clone())
                fp8_meta_tensors[key].append(self.fp8_meta[key].amax_history.clone())
        return fp8_meta_tensors

    def reset_fp8_meta_tensors(self, fp8_meta_tensors=None) -> None:
        """Reset scales and amaxes."""
        def reset(key):
            if key in self.fp8_meta:
                if fp8_meta_tensors is None:
                    self.fp8_meta[key].scale.copy_(torch.ones_like(self.fp8_meta[key].scale))
                    self.fp8_meta[key].scale_inv.copy_(
                        torch.ones_like(self.fp8_meta[key].scale_inv))
                    self.fp8_meta[key].amax_history.copy_(
                        torch.zeros_like(self.fp8_meta[key].amax_history))
                else:
                    assert key in fp8_meta_tensors, "Cannot reset fp8 tensors."
                    self.fp8_meta[key].scale.copy_(fp8_meta_tensors[key][0])
                    self.fp8_meta[key].scale_inv.copy_(fp8_meta_tensors[key][1])
                    self.fp8_meta[key].amax_history.copy_(fp8_meta_tensors[key][2])
        with torch.no_grad():
            reset("scaling_fwd")
            reset("scaling_bwd")

    def get_extra_state(self) -> torch.Tensor:
        """Save before checkpointing."""
        state = None

        fp8_checkpoint = self.fp8_meta["fp8_checkpoint"] or self.fp8 or self.fp8_calibration

        if fp8_checkpoint:
            state = {}
            state["scale_fwd"] = self.fp8_meta["scaling_fwd"].scale
            state["scale_inv_fwd"] = self.fp8_meta["scaling_fwd"].scale_inv
            state["amax_history_fwd"] = self.fp8_meta["scaling_fwd"].amax_history
            state["scale_bwd"] = self.fp8_meta["scaling_bwd"].scale
            state["scale_inv_bwd"] = self.fp8_meta["scaling_bwd"].scale_inv
            state["amax_history_bwd"] = self.fp8_meta["scaling_bwd"].amax_history

            # Store other pickelable values.
            extra = {}
            for k, v in self.fp8_meta.items():
                if isinstance(v, (bool, int, float, str, tuple, list)):
                    extra[k] = v
            state["extra_fp8_variables"] = extra

        if is_in_onnx_export_mode():
            state_serialized = torch.frombuffer(pickle.dumps(state), dtype=torch.uint8)
        else:
            state_serialized = io.BytesIO()
            torch.save(state, state_serialized)

        return state_serialized

    def set_extra_state(self, state: torch.Tensor) -> None:
        """Load previous state."""
        if state is None:
            return

        if isinstance(state, torch.Tensor):
            state = pickle.loads(state.detach().cpu().numpy().tobytes())
        elif isinstance(state, io.BytesIO):
            state.seek(0)
            state = torch.load(state, map_location='cuda')
        else:
            raise RuntimeError("Unsupported checkpoint format.")

        if state is None:
            return

        # Load extra items.
        self.fp8_meta.update(state["extra_fp8_variables"])
        self.fp8_meta["recipe"].amax_history_len = state["amax_history_fwd"].shape[0]
        if "global_fp8_buffer_pos_fwd_recompute" in self.fp8_meta:
            del self.fp8_meta["global_fp8_buffer_pos_fwd_recompute"]

        # Initialize before loading.
        self.init_fp8_meta_tensors()
        self.fp8_meta["scaling_fwd"].scale.copy_(state["scale_fwd"])
        self.fp8_meta["scaling_fwd"].amax_history.copy_(state["amax_history_fwd"])
        self.fp8_meta["scaling_bwd"].scale.copy_(state["scale_bwd"])
        self.fp8_meta["scaling_bwd"].amax_history.copy_(state["amax_history_bwd"])
        self.fp8_meta["scaling_fwd"].scale_inv.copy_(state["scale_inv_fwd"])
        self.fp8_meta["scaling_bwd"].scale_inv.copy_(state["scale_inv_bwd"])

    def set_activation_dtype(self, inp: torch.Tensor) -> None:
        """Get activation data type for AMP."""
        # Native AMP (`torch.autocast`) gets highest priority
        if torch.is_autocast_enabled():
            self.activation_dtype = torch.get_autocast_gpu_dtype()
            return

        # All checks after this have already been performed once, thus skip
        if hasattr(self, "activation_dtype") and self.activation_dtype == inp.dtype:
            return

        dtype = inp.dtype
        for name, param in self.named_parameters():
            if param is not None:
                assert dtype == param.dtype, (
                    "Data types for parameters must match when outside of autocasted region. "
                    f" Found input dtype: {dtype} and {name!r} dtype: {param.dtype}"
                )
        for name, buf in self.named_buffers():
            if buf is not None:
                assert dtype == buf.dtype, (
                    "Data types for buffers must match when outside of autocasted region. "
                    f" Found input dtype: {dtype} and {name!r} dtype: {buf.dtype}"
                )
        self.activation_dtype = dtype

    def set_tensor_parallel_group(self, tp_group: Union[dist_group_type, None]) -> None:
        """
        Set the tensor parallel group for the given
        module before executing the forward pass.

        Parameters
        ----------
        tp_group : ProcessGroup, default = `None`
                  tensor parallel process group.
        """
        self.tp_group = tp_group
        self.tp_group_initialized = True

    def _get_fp8_params(self) -> Union[List[torch.Tensor], None]:
        """returns the FP8 weights."""
        fp8_params = []
        for param in self.parameters(recurse=False):
            if isinstance(param, Float8Tensor) and param.requires_grad:
                fp8_params.append(param)
        if len(fp8_params) == 0:
            return None
        return fp8_params

    # This routine is shared across FP8 and FP8_calibration paths so should not actually
    # assume FP8 execution.
    def init_fp8_metadata(self, num_gemms: int = 1) -> None:
        """Initialize fp8 related metadata and tensors during fprop."""
        self.fp8_parameters = FP8GlobalStateManager.with_fp8_parameters()
        self.fp8 = FP8GlobalStateManager.is_fp8_enabled()
        self.fp8_calibration = FP8GlobalStateManager.is_fp8_calibration()
        self.fp8_meta["fp8_checkpoint"] = self.fp8 or self.fp8_calibration

        if self.fp8_parameters and not self.fp8_initialized:
            self.fp8_meta["num_gemms"] = num_gemms
            self.init_fp8_meta_tensors()

        if self.fp8 or self.fp8_calibration:
            # FP8 init has already been run and recipe is the same, don't do anything.
            if (self.fp8_initialized
                and FP8GlobalStateManager.get_fp8_recipe() == self.fp8_meta["recipe"]):
                return

            # Set FP8, recipe, and other FP8 metadata
            self.fp8_meta["recipe"] = FP8GlobalStateManager.get_fp8_recipe()
            self.fp8_meta["num_gemms"] = num_gemms
            self.fp8_meta["fp8_group"] = FP8GlobalStateManager.get_fp8_group()

            # Set FP8_MAX per tensor according to recipe
            self.fp8_meta["fp8_max_fwd"] = self.fp8_meta["recipe"].fp8_format.value.max_fwd
            self.fp8_meta["fp8_max_bwd"] = self.fp8_meta["recipe"].fp8_format.value.max_bwd

            # Allocate scales and amaxes
            self.init_fp8_meta_tensors()
            self.fp8_initialized = True
        else:
            # If fp8 isn't enabled, turn off and return.
            self.fp8_initialized = False
            return

    @contextmanager
    def prepare_forward(
        self,
        inp: torch.Tensor,
        is_first_microbatch: Union[bool, None],  # pylint: disable=unused-argument
        num_gemms: int = 1,
        allow_non_contiguous: bool = False,
    ) -> Generator[torch.Tensor, None, None]:
        """Checks and prep for FWD.
        The context manager is needed because there isn't a way for a module to know
        if it's the last FP8 module in the forward autocast. It is useful
        to setup the forward aggregated amax reduction for every module
        just in case. The autocast exit will pick up the most recent one.
        """
        # Activation recomputation is used and this is the second forward phase.
        if self.fp8 and in_fp8_activation_recompute_phase():
            FP8GlobalStateManager.get_old_fp8_meta_tensors_for_recompute(self.fp8_meta)
        else:
            assert inp.is_cuda, "TransformerEngine needs CUDA."

            if self.tp_size > 1:
                assert self.tp_group_initialized, "TP group not initialized."

            self.set_activation_dtype(inp)
            self.init_fp8_metadata(num_gemms=num_gemms)

            if self.fp8 and self.sequence_parallel:
                assert self.fp8_meta["recipe"].reduce_amax, \
                "Amax reduction across tensor parallel group is " \
                "necessary when using sequence parallelism with FP8."

            if self.fp8 and not FP8GlobalStateManager.fp8_graph_capturing():
                FP8GlobalStateManager.add_fp8_tensors_to_global_buffer(
                    self.fp8_meta, fp8_weights=self._get_fp8_params())

            # Activation recomputation is used and this is the first forward phase.
            if (
                self.fp8
                and self.training
                and is_fp8_activation_recompute_enabled()
            ):
                FP8GlobalStateManager.copy_forward_fp8_meta_tensors_for_recompute(self.fp8_meta)

        with torch.cuda.nvtx.range(self.__class__.__name__ + " forward"):
            if not allow_non_contiguous:
                yield inp.contiguous()
            else:
                yield inp

        if self.fp8 and in_fp8_activation_recompute_phase():
            FP8GlobalStateManager.restore_fp8_meta_tensors(self.fp8_meta)
            return

    def set_nccl_overlap_warning_if_tp(self) -> None:
        """When using TP, the NCCL communication needs to be scheduled
        before the GEMM for there to be a guaranteed overlap. From the
        host side in TE, the comm calls are always launched first, but
        to ensure that the GEMM isn't scheduled first, the environment
        variable `CUDA_DEVICE_MAX_CONNECTIONS` needs to be set to 1 to
        force a single channel.
        """
        if self.tp_size == 1:
            return
        num_cuda_work_queues = int(os.getenv("CUDA_DEVICE_MAX_CONNECTIONS", "0"))
        if num_cuda_work_queues != 1:
            warnings.warn(
                "To guarantee overlapping TP and SP collectives with the backward"
                "GEMMs, set environment variable CUDA_DEVICE_MAX_CONNECTIONS = 1"
            )

    @staticmethod
    def grad_output_preprocess(
        ctx, grad_output: torch.Tensor, row_parallel_mode: bool
    ) -> Tuple[Union[torch.Tensor, None], ...]:
        """Utility function for backward.
        Returns tuple in order (all optional/None based on training precion/recipe):
            R1: gathered `grad_output` in higher precision.
            R2: gathered `grad_output` in FP8.
            R3: R2 transposed.
            R4: bias gradient on R1.

        """
        if isinstance(grad_output, Float8Tensor):
            grad_output._data = grad_output._data.contiguous()
        else:
            grad_output = grad_output.contiguous()
        grad_output_mat = grad_output.view(-1, grad_output.shape[-1])
        gather_grad_output = row_parallel_mode and ctx.sequence_parallel

        # No-FP8 case: bgrad is fused with wgrad for this case.
        if not ctx.fp8:
            if gather_grad_output:
                if not ctx.ub_overlap_ag:
                    grad_output_mat, _ = gather_along_first_dim(
                        grad_output_mat, ctx.tp_group
                    )
                else:
                    ctx.ub_obj_gradout.copy_input_to_ubuf(grad_output, True)
                    grad_output_mat = ctx.ub_obj_gradout.get_ubuf_output(1)
            return grad_output_mat, None, None, None

        fp8_dtype_backward = get_fp8_te_dtype(
            ctx.fp8_meta["recipe"], fprop_tensor=False
        )

        # FP8 case with non-FP8 wgrad
        if (
            gather_grad_output
            and ctx.fp8_meta["recipe"].override_linear_precision.wgrad
        ):
            assert (
                not ctx.ub_overlap_ag
            ), "override_linear_precision.wgrad not supported with UB AG overlap"
            grad_output_mat, _ = gather_along_first_dim(grad_output_mat, ctx.tp_group)
        # FP8 case with gather: unfused bgrad, cast, transpose for efficient gather
        elif gather_grad_output:
            if ctx.use_bias:
                grad_bias = grad_output_mat.sum(dim=0)
            else:
                grad_bias = None
            if ctx.ub_overlap_ag:
                grad_output_c = ctx.ub_obj_gradout.get_ubuf_output(0)
            else:
                grad_output_c = torch.empty_like(grad_output_mat, dtype=torch.uint8)
            if not isinstance(grad_output_mat, Float8Tensor):
                cast_to_fp8(
                    grad_output_mat,
                    ctx.fp8_meta["scaling_bwd"],
                    tex.FP8BwdTensors.GRAD_OUTPUT1,
                    fp8_dtype_backward,
                    out=grad_output_c,
                )
            else:
                grad_output_c = grad_output_mat
            if not ctx.ub_overlap_ag:
                grad_output_c, _ = gather_along_first_dim(grad_output_c, ctx.tp_group)
                if not isinstance(grad_output_c, Float8Tensor):
                    grad_output_t = tex.fp8_transpose(grad_output_c, fp8_dtype_backward)
                else:
                    grad_output_t = grad_output_c.transpose_2d()
            else:
                grad_output_c = ctx.ub_obj_gradout.get_ubuf_output(1)
                grad_output_t = None

            return grad_output_mat, grad_output_c, grad_output_t, grad_bias

        # FP8 case without gather: cast, transpose, bgrad fused
        if ctx.use_bias:
            grad_output_mat_no_fp8 = grad_output_mat
            if isinstance(grad_output_mat, Float8Tensor):
                grad_output_mat_no_fp8 = grad_output_mat.from_float8(grad_output_mat.dtype)
            grad_bias, grad_output_c, grad_output_t = fp8_cast_transpose_bgrad_fused(
                grad_output_mat_no_fp8,
                ctx.fp8_meta["scaling_bwd"],
                tex.FP8BwdTensors.GRAD_OUTPUT1,
                fp8_dtype_backward,
            )
        else:
            if not ctx.fp8_meta["recipe"].override_linear_precision.wgrad:
                if isinstance(grad_output_mat, Float8Tensor):
                    grad_output_c = grad_output_mat
                    grad_output_t = grad_output_c.transpose_2d()
                else:
                    grad_output_c, grad_output_t = fp8_cast_transpose_fused(
                        grad_output_mat,
                        ctx.fp8_meta["scaling_bwd"],
                        tex.FP8BwdTensors.GRAD_OUTPUT1,
                        fp8_dtype_backward,
                    )
            else:
                grad_output_t = None
                if not isinstance(grad_output_mat, Float8Tensor):
                    grad_output_c = cast_to_fp8(
                        grad_output_mat,
                        ctx.fp8_meta["scaling_bwd"],
                        tex.FP8BwdTensors.GRAD_OUTPUT1,
                        fp8_dtype_backward,
                    )
                else:
                    grad_output_c = grad_output_mat
            grad_bias = None

        return grad_output_mat, grad_output_c, grad_output_t, grad_bias

    def register_parameter(self, name, param, **kwargs):
        """
        Thin wrapper around PyTorch parameter registration to stash additional parameter
        metedata used in deferred initialization.
        """
        super().register_parameter(name, param)
        self.param_init_meta[name] = _ParameterInitMeta(**kwargs)

    def reset_parameters(self, defer_init: Optional[bool] = False) -> None:
        """
        Reset all module parameters to initial values. Unless deferred initialization
        is specified, all parameters on a 'meta' device are also materialized on a real cuda
        device before the values are reset to initial.
        """
        if defer_init:
            return

        for name, param in self.named_parameters(recurse=False):
            # Ensure parameter is on a real device
            if param.device == torch.device('meta'):
                param = torch.empty_like(param, device='cuda')

            # Initialize the parameter values on device
            init_fn = self.param_init_meta[name].init_fn
            get_rng_state_tracker = self.param_init_meta[name].get_rng_state_tracker
            if get_rng_state_tracker is None:
                init_fn(param)
            else:
                if hasattr(self, "rng_tracker_name") and self.rng_tracker_name:
                    with get_rng_state_tracker().fork(self.rng_tracker_name):
                        init_fn(param)
                else:
                    with get_rng_state_tracker().fork():
                        init_fn(param)

            # If primary weights are in fp8, wrap the parameter as Float8Tensor
            fp8_meta_index = self.param_init_meta[name].fp8_meta_index
            if self.primary_weights_in_fp8 and fp8_meta_index is not None:
                param = Float8Tensor.to_float8(
                    param,
                    fp8_meta=self.fp8_meta,
                    fp8_meta_index=fp8_meta_index,
                    amax=torch.empty(1, device="cuda"),  # Dummy amax to avoid overwriting history.
                )

            # Redo parameter wrap in case we broke it above
            # NOTE: Currently this can only be broken when primary weights are in Fp8 but
            #       re-applying the nn.Parameter() wrap is a no-op when the input is already
            #       a parameter so we always re-apply it just for extra safety.
            setattr(self, name, torch.nn.Parameter(param))

    @abstractmethod
    def forward(self):
        """Needs override."""

    def get_fp8_workspace(
        self,
        *,
        tensor: Optional[torch.Tensor] = None,
        fp8_meta_forward: Optional[bool] = None,
        fp8_meta_index: Optional[int] = None,
        cache_name: Optional[str] = None,
        update_workspace: bool = True,
        skip_update_flag: Optional[torch.Tensor] = None,
        with_transpose: bool = False,
        fsdp_group: dist_group_type = None,
    ) -> Float8Tensor:
        """Get FP8 workspace buffer and maybe update its values

        The workspace buffer may be cached for future function calls.

        Parameters
        ----------
        tensor : torch.Tensor, optional
            Values to copy into workspace. Required if the workspace
            is being constructed or updated.
        fp8_meta_forward: bool, optional
            Whether to access FP8 meta tensors for the forward pass or
            backward pass. Required if the workspace is being
            constructed.
        fp8_meta_index: int, optional
            Index to access in FP8 meta tensors. Required if the
            workspace is being constructed.
        cache_name: str, optional
            Key for caching.
        update_workspace: bool, default = `True`
            Update workspace with values from `tensor`.
        skip_update_flag: torch.Tensor, optional
            GPU flag to skip updating the workspace. Take precedence
            over `update_workspace` if provided.
        with_transpose: bool, default = `False`
            Whether to initialize cached transpose in workspace.
        fsdp_group: bool, default = None
            FSDP process group that the weights are distributed over.
        """

        # Construct workspace if needed
        out = None
        if cache_name is not None:
            out = self._fp8_workspaces.get(cache_name, None)
            # Gather cached Fp8 workspace if it's distributed
            # NOTE: FSDP sharding is supported only for Fp8 buffers and will not work
            #       for models initialized with Fp8 primary weights.
            if (not isinstance(out, Float8Tensor) and
                fsdp_group is not None and
                out._data.shape != tensor.data.shape):
                _fsdp_gather_tensors(fsdp_group, [tensor.data.shape], out)

        if out is None:
            if (
                tensor is None
                or fp8_meta_forward is None
                or fp8_meta_index is None
            ):
                raise ValueError(
                    "tensor, fp8_meta_forward, and fp8_meta_index kwargs "
                    "must be provided to construct FP8 workspace"
                )
            fp8_dtype = get_fp8_te_dtype(
                self.fp8_meta["recipe"],
                fprop_tensor=fp8_meta_forward,
            )
            scale_inv = torch.empty(
                [1],
                dtype=torch.float32,
                device=tensor.device
            )
            out = Float8Tensor(
                data=torch.empty_like(tensor, dtype=torch.uint8),
                fp8_meta=self.fp8_meta,
                fp8_meta_forward=fp8_meta_forward,
                fp8_meta_index=fp8_meta_index,
                fp8_dtype=fp8_dtype,
                fp8_scale_inv=scale_inv,
                dtype=tensor.dtype,
            )
            if cache_name is not None:
                self._fp8_workspaces[cache_name] = out
            update_workspace = True
            skip_update_flag = None

        # Update workspace if needed
        if skip_update_flag is not None:
            update_workspace = True
        if update_workspace:
            if tensor is None:
                raise ValueError(
                    "tensor kwarg must be provided to update FP8 workspace"
                )
            if with_transpose:
                out.cast_transpose_(
                    tensor,
                    noop_flag=skip_update_flag,
                )
            else:
                fp8_meta_key = FP8GlobalStateManager.get_meta_tensor_key(
                    forward=out._fp8_meta_forward,
                )
                fp8_meta = out._fp8_meta[fp8_meta_key]
                fp8_meta_index = out._fp8_meta_index
                cast_to_fp8(
                    tensor,
                    fp8_meta,
                    fp8_meta_index,
                    out._fp8_dtype,
                    out=out._data,
                )
                if is_in_onnx_export_mode():
                    # ONNX export expects FP8 scales can be
                    # represented with constant ops. However, copying
                    # into a buffer involves an expand op for array
                    # broadcasting. We work around this by filling the
                    # buffer instead.
                    out._scale_inv.fill_(fp8_meta.scale_inv[fp8_meta_index].item())
                else:
                    out._scale_inv.copy_(fp8_meta.scale_inv[fp8_meta_index])

        return out

    def _load_from_state_dict(self, state_dict, prefix, local_metadata, strict,
                            missing_keys, unexpected_keys, error_msgs):
        """
        This function loads tensors and extra state including fp8 metadata.
        This metadata is essential for copying fp8 tensors, as the copy_ function
        uses the scale_inv parameter from fp8_meta to set the correct scaling factor
        for the new tensor.
        Hence, this extra state must be loaded before the tensor copying process,
        not after, as is typically done in _load_from_state_dict.
        Tensors are copied into fp8 tensors only when self.primary_weights_in_fp8=True,
        otherwise, this behavior is not required.
        """
        if self.primary_weights_in_fp8:
            extra_state_key = prefix + torch.nn.modules.module._EXTRA_STATE_KEY_SUFFIX
            if extra_state_key in state_dict:
                self.set_extra_state(state_dict[extra_state_key])
        super()._load_from_state_dict(state_dict, prefix, local_metadata, strict,
                            missing_keys, unexpected_keys, error_msgs)<|MERGE_RESOLUTION|>--- conflicted
+++ resolved
@@ -14,11 +14,8 @@
 import torch
 import torch.nn.functional as F
 
-<<<<<<< HEAD
-import transformer_engine_extensions as tex  #pylint: disable=import-error
-=======
 import transformer_engine_torch as tex
->>>>>>> 0edf30b8
+
 from ._common import _ParameterInitMeta
 from ..export import is_in_onnx_export_mode
 from ..fp8 import (
